--- conflicted
+++ resolved
@@ -419,12 +419,7 @@
      *   {@code UP, DOWN, LEFT, RIGHT, SPACE, TAB, PAGE_UP, PAGE_DOWN, HOME, END, ENTER}
      *  </li>
      * </ul>
-<<<<<<< HEAD
      * @defaultValue false
-     * @profile common
-=======
-     * @defaultvalue false
->>>>>>> b6a0011f
      */
     private ReadOnlyBooleanWrapper fullScreen;
 
@@ -538,12 +533,7 @@
     /**
      * Defines whether the {@code Stage} is iconified or not.
      *
-<<<<<<< HEAD
-     * @profile common
      * @defaultValue false
-=======
-     * @defaultvalue false
->>>>>>> b6a0011f
      */
     private ReadOnlyBooleanWrapper iconified;
 
@@ -590,12 +580,7 @@
      * a hint which allows the implementation to optionally make the Stage
      * resizable by the user.
      *
-<<<<<<< HEAD
-     * @profile common
      * @defaultValue true
-=======
-     * @defaultvalue true
->>>>>>> b6a0011f
      */
     private BooleanProperty resizable;
 
@@ -635,12 +620,7 @@
     /**
      * Defines the minimum width of this {@code Stage}.
      *
-<<<<<<< HEAD
-     * @profile common
      * @defaultValue 0
-=======
-     * @defaultvalue 0
->>>>>>> b6a0011f
      */
     private DoubleProperty minWidth;
 
@@ -684,12 +664,7 @@
     /**
      * Defines the minimum height of this {@code Stage}.
      *
-<<<<<<< HEAD
-     * @profile common
      * @defaultValue 0
-=======
-     * @defaultvalue 0
->>>>>>> b6a0011f
      */
     private DoubleProperty minHeight;
 
@@ -734,12 +709,7 @@
     /**
      * Defines the maximum width of this {@code Stage}.
      *
-<<<<<<< HEAD
-     * @profile common
      * @defaultValue Double.MAX_VALUE
-=======
-     * @defaultvalue Double.MAX_VALUE
->>>>>>> b6a0011f
      */
     private DoubleProperty maxWidth;
 
@@ -783,12 +753,7 @@
     /**
      * Defines the maximum height of this {@code Stage}.
      *
-<<<<<<< HEAD
-     * @profile common
      * @defaultValue Double.MAX_VALUE
-=======
-     * @defaultvalue Double.MAX_VALUE
->>>>>>> b6a0011f
      */
     private DoubleProperty maxHeight;
 
