/*
 * Copyright (c) 2010, 2012, Oracle and/or its affiliates. All rights reserved.
 * DO NOT ALTER OR REMOVE COPYRIGHT NOTICES OR THIS FILE HEADER.
 *
 * This code is free software; you can redistribute it and/or modify it
 * under the terms of the GNU General Public License version 2 only, as
 * published by the Free Software Foundation.  Oracle designates this
 * particular file as subject to the "Classpath" exception as provided
 * by Oracle in the LICENSE file that accompanied this code.
 *
 * This code is distributed in the hope that it will be useful, but WITHOUT
 * ANY WARRANTY; without even the implied warranty of MERCHANTABILITY or
 * FITNESS FOR A PARTICULAR PURPOSE.  See the GNU General Public License
 * version 2 for more details (a copy is included in the LICENSE file that
 * accompanied this code).
 *
 * You should have received a copy of the GNU General Public License version
 * 2 along with this work; if not, write to the Free Software Foundation,
 * Inc., 51 Franklin St, Fifth Floor, Boston, MA 02110-1301 USA.
 *
 * Please contact Oracle, 500 Oracle Parkway, Redwood Shores, CA 94065 USA
 * or visit www.oracle.com if you need additional information or have any
 * questions.
 */

package javafx.scene;

import java.util.ArrayList;
import java.util.HashSet;
import java.util.List;
import java.util.Set;

import com.sun.javafx.jmx.MXNodeAlgorithm;
import com.sun.javafx.jmx.MXNodeAlgorithmContext;
import javafx.beans.property.*;
import javafx.collections.FXCollections;
import javafx.collections.ListChangeListener.Change;
import javafx.collections.ObservableList;

import com.sun.javafx.Logging;
import com.sun.javafx.TempState;
import com.sun.javafx.Utils;
import com.sun.javafx.collections.TrackableObservableList;
import com.sun.javafx.collections.VetoableObservableList;
import com.sun.javafx.collections.annotations.ReturnsUnmodifiableCollection;
import com.sun.javafx.css.Selector;
import com.sun.javafx.css.StyleManager;
import com.sun.javafx.geom.BaseBounds;
import com.sun.javafx.geom.PickRay;
import com.sun.javafx.geom.Point2D;
import com.sun.javafx.geom.RectBounds;
import com.sun.javafx.geom.transform.BaseTransform;
import com.sun.javafx.geom.transform.NoninvertibleTransformException;
import com.sun.javafx.logging.PlatformLogger;
import com.sun.javafx.scene.CSSFlags;
import com.sun.javafx.scene.DirtyBits;
import com.sun.javafx.scene.traversal.TraversalEngine;
import com.sun.javafx.sg.PGGroup;
import com.sun.javafx.sg.PGNode;
import com.sun.javafx.tk.Toolkit;

/**
 * The base class for all nodes that have children in the scene graph.
 * <p>
 * This class handles all hierarchical scene graph operations, including adding/removing
 * child nodes, marking branches dirty for layout and rendering, picking,
 * bounds calculations, and executing the layout pass on each pulse.
 * <p>
 * There are two direct concrete Parent subclasses
 * <ul>
 * <li>{@link Group} effects and transforms to be applied to a collection of child nodes.</li>
 * <li>{@link javafx.scene.layout.Region} class for nodes that can be styled with CSS and layout children. </li>
 * </ul>
 *
 */
public abstract class Parent extends Node {
    // package private for testing
    static final int DIRTY_CHILDREN_THRESHOLD = 10;

    // If set to true, generate a warning message whenever adding a node to a
    // parent if it is currently a child of another parent.
    private static final boolean warnOnAutoMove = PropertyHelper.getBooleanProperty("javafx.sg.warn");

    /**
     * Threshold when it's worth to populate list of removed children.
     */
    private static final int REMOVED_CHILDREN_THRESHOLD = 20;

    /**
     * Do not populate list of removed children when its number exceeds threshold,
     * but mark whole parent dirty.
     */
    private boolean removedChildrenExceedsThreshold = false;

    /**
     * @treatAsPrivate implementation detail
     * @deprecated This is an internal API that is not intended for use and will be removed in the next version
     */
    @Deprecated
    @Override public void impl_updatePG() {
        super.impl_updatePG();

        if (Utils.assertionEnabled()) {
            List<PGNode> pgnodes = getPGGroup().getChildren();
            if (pgnodes.size() != pgChildrenSize) {
                java.lang.System.err.println("*** pgnodes.size() [" + pgnodes.size() + "] != pgChildrenSize [" + pgChildrenSize + "]");
            }
        }

        if (impl_isDirty(DirtyBits.PARENT_CHILDREN)) {
            PGGroup peer = getPGGroup();
            // Whether a permutation, or children having been added or
            // removed, we'll want to clear out the PG side starting
            // from startIdx. We know that everything up to but not
            // including startIdx is identical between the FX and PG
            // sides, so we only need to update the remaining portion.
            peer.clearFrom(startIdx);
            for (int idx = startIdx; idx < children.size(); idx++) {
                peer.add(idx, children.get(idx).impl_getPGNode());
            }
            if (removedChildrenExceedsThreshold) {
                peer.markDirty();
                removedChildrenExceedsThreshold = false;
            } else {
                if (removed != null && !removed.isEmpty()) {
                    for(int i = 0; i < removed.size(); i++) {
                        peer.addToRemoved(removed.get(i).impl_getPGNode());
                    }
                    removed.clear();
                }
            }
            pgChildrenSize = children.size();
            startIdx = pgChildrenSize;
        }

        if (Utils.assertionEnabled()) validatePG();
    }


    /***********************************************************************
     *                        Scenegraph Structure                         *
     *                                                                     *
     *  Functions and variables related to the scenegraph structure,       *
     *  modifying the structure, and walking the structure.                *
     *                                                                     *
     **********************************************************************/

    // Used to check for duplicate nodes
    private final Set<Node> childSet = new HashSet<Node>();

    // starting child index from which we need to send the children to the PGGroup
    private int startIdx = 0;

    // double of children in the PGGroup as of the last update
    private int pgChildrenSize = 0;

    void validatePG() {
        boolean assertionFailed = false;
        List<PGNode> pgnodes = getPGGroup().getChildren();
        if (pgnodes.size() != children.size()) {
            java.lang.System.err.println("*** pgnodes.size validatePG() [" + pgnodes.size() + "] != children.size() [" + children.size() + "]");
            assertionFailed = true;
        } else {
            for (int idx = 0; idx < children.size(); idx++) {
                Node n = children.get(idx);
                if (n.getParent() != this) {
                    java.lang.System.err.println("*** this=" + this + " validatePG children[" + idx + "].parent= " + n.getParent());
                    assertionFailed = true;
                }
                if (n.impl_getPGNode() != pgnodes.get(idx)) {
                    java.lang.System.err.println("*** pgnodes[" + idx + "] validatePG != children[" + idx + "]");
                    assertionFailed = true;
                }
            }
        }
        if (assertionFailed) {
            throw new java.lang.AssertionError("validation of PGGroup children failed");
        }

    }

    void printSeq(String prefix, List<Node> nodes) {
        String str = prefix;
        for (Node nn : nodes) {
            str += nn + " ";
        }
        System.out.println(str);
    }

    /**
     * Variable used to avoid executing the body of the on replace trigger on
     * children. This is specifically used when we know that changes to the
     * children is going to be valid so as to avoid all the scenegraph surgery
     * validation routines in the trigger.
     */
    private boolean ignoreChildrenTrigger = false;

    // Variable used to indicate that the change to the children ObservableList is
    // a simple permutation as the result of a toFront or toBack operation.
    // We can avoid almost all of the processing of the on replace trigger in
    // this case.
    private boolean childrenTriggerPermutation = false;

    //accumulates all removed nodes between pulses, for dirty area calculation.
    private List<Node> removed;

    /**
     * A ObservableList of child {@code Node}s.
     * <p>
     * See the class documentation for {@link Node} for scene graph structure
     * restrictions on setting a {@link Parent}'s children ObservableList.
     * If these restrictions are violated by a change to the children ObservableList,
     * the change is ignored and the previous value of the child ObservableList is
     * restored.
     *
     * {@code <p>Throws AssignToBoundException} if the same node
     * appears in two different bound ObservableList.
     *
     * @defaultValue empty
     * @since JavaFX 1.3
     */
    private final ObservableList<Node> children = new VetoableObservableList<Node>() {
        // set to true if either childRemoved or childAdded returns
        // true. These functions will indicate whether the geom
        // bounds for the parent have changed
        private boolean geomChanged;
        private boolean childrenModified;

        @Override
        protected void onProposedChange(final List<Node> newNodes, int[] toBeRemoved) {
            if (ignoreChildrenTrigger) {
                return;
            }
            if (Parent.this.getScene() != null) {
                // NOTE: this will throw IllegalStateException if we are on the wrong thread
                Toolkit.getToolkit().checkFxUserThread();
            }
            geomChanged = false;

            long newLength = children.size() + newNodes.size();
            int removedLength = 0;
            for (int i = 0; i < toBeRemoved.length; i += 2) {
                removedLength += toBeRemoved[i + 1] - toBeRemoved[i];
            }
            newLength -= removedLength;

            // If the childrenTriggerPermutation flag is set, then we know it
            // is a simple permutation and no further checking is needed.
            if (childrenTriggerPermutation) {
                childrenModified = false;
                return;
            }

            // If the childrenTriggerPermutation flag is not set, then we will
            // check to see whether any element in the ObservableList has changed,
            // or whether the new ObservableList is a permutation on the existing
            // ObservableList. Note that even if the childrenModified flag is false,
            // we still have to check for duplicates. If it is a simple
            // permutation, we can avoid checking for cycles or other parents.
            childrenModified = true;
            if (newLength == childSet.size()) {
                childrenModified = false;
                for (int i = newNodes.size() - 1; i >= 0; --i ) {
                    Node n = newNodes.get(i);
                    if (!childSet.contains(n)) {
                        childrenModified = true;
                        break;
                    }
                }
            }

            // Enforce scene graph invariants, and check for structural errors.
            //
            // 1. If a child has been added to this parent more than once,
            // then it is an error
            //
            // 2. If a child is a target of a clip, then it is an error.
            //
            // 3. If a node would cause a cycle, then it is an error.
            //
            // 4. If a node is null
            //
            // Note that if a node is the child of another parent, we will
            // implicitly remove the node from its former Parent after first
            // checking for errors.

            // iterate over the nodes that were removed and remove them from
            // the hash set.
            for (int i = 0; i < toBeRemoved.length; i += 2) {
                for (int j = toBeRemoved[i]; j < toBeRemoved[i + 1]; j++) {
                    childSet.remove(children.get(j));
                }
            }

            try {
                childSet.addAll(newNodes);
                if (childSet.size() != newLength) {
                    throw new IllegalArgumentException(
                            constructExceptionMessage(
                                "duplicate children added", null));
                }

                if (childrenModified) {
                    for (int i = newNodes.size() - 1; i >= 0; --i ) {
                        Node node = newNodes.get(i);
                        if (node == null) {
                            throw new NullPointerException(
                                    constructExceptionMessage(
                                        "child node is null", null));
                        }
                        if (node.getClipParent() != null) {
                            throw new IllegalArgumentException(
                                    constructExceptionMessage(
                                        "node already used as a clip", node));
                        }
                        if (wouldCreateCycle(Parent.this, node)) {
                            throw new IllegalArgumentException(
                                    constructExceptionMessage(
                                        "cycle detected", node));
                        }
                    }
                }
            } catch (RuntimeException e) {
                //Return children to it's original state
                childSet.clear();
                childSet.addAll(children);

                // rethrow
                throw e;
            }

            // Done with error checking

            if (!childrenModified) {
                return;
            }

            // iterate over the nodes that were removed and clear their
            // parent and scene. Add to them also to removed list for further
            // dirty regions calculation.
            if (removed == null) {
                removed = new ArrayList<Node>();
            }
            if (removed.size() + removedLength > REMOVED_CHILDREN_THRESHOLD) {
                //do not populate too many children in removed list
                removedChildrenExceedsThreshold = true;
            }
            for (int i = 0; i < toBeRemoved.length; i += 2) {
                for (int j = toBeRemoved[i]; j < toBeRemoved[i + 1]; j++) {
                    Node old = children.get(j);
                    if (dirtyChildren != null) {
                        dirtyChildren.remove(old);
                    }
                    if (old.isVisible()) {
                        geomChanged = true;
                        childExcluded(old);
                    }
                    if (old.getParent() == Parent.this) {
                        old.setParent(null);
                        old.setScene(null);
                    }
                    if (!removedChildrenExceedsThreshold) {
                        removed.add(old);
                    }
                }
            }
        }

        @Override
        protected void onChanged(Change<Node> c) {
            // proceed with updating the scene graph
            if (childrenModified) {
                unmodifiableManagedChildren = null;
                boolean relayout = false;

                while (c.next()) {
                    int from = c.getFrom();
                    int to = c.getTo();
                    for (int i = from; i < to; ++i) {
                        Node n = children.get(i);
                        if (n.getParent() != null && n.getParent() != Parent.this) {
                            if (warnOnAutoMove) {
                                java.lang.System.err.println("WARNING added to a new parent without first removing it from its current");
                                java.lang.System.err.println("    parent. It will be automatically removed from its current parent.");
                                java.lang.System.err.println("    node=" + n + " oldparent= " + n.getParent() + " newparent=" + this);
                            }
                            n.getParent().children.remove(n);
                            if (n.isManaged()) {
                                relayout = true;
                            }
                            if (warnOnAutoMove) {
                                Thread.dumpStack();
                            }
                        }
                    }

                    List<Node> removed = c.getRemoved();
                    int removedSize = removed.size();
                    for (int i = 0; i < removedSize; ++i) {
                        if (removed.get(i).isManaged()) {
                            relayout = true;
                        }
                    }

                    // update the parent and scene for each new node
                    for (int i = from; i < to; ++i) {
                        Node node = children.get(i);
                        if (node.isManaged()) {
                            relayout = true;
                        }
                        node.setParent(Parent.this);
                        node.setScene(getScene());
                        // assert !node.boundsChanged;
                        if (node.isVisible()) {
                            geomChanged = true;
                            childIncluded(node);
                        }
                    }
                }

                // check to see if the number of children exceeds
                // DIRTY_CHILDREN_THRESHOLD and dirtyChildren is null.
                // If so, then we need to create dirtyChildren and
                // populate it.
                if (dirtyChildren == null && children.size() > DIRTY_CHILDREN_THRESHOLD) {
                    dirtyChildren =
                            new ArrayList<Node>(2 * DIRTY_CHILDREN_THRESHOLD);
                    // only bother populating children if geom has
                    // changed, otherwise there is no need
                    if (dirtyChildrenCount > 0) {
                        int size = children.size();
                        for (int i = 0; i < size; ++i) {
                            Node ch = children.get(i);
                            if (ch.isVisible() && ch.boundsChanged) {
                                dirtyChildren.add(ch);
                            }
                        }
                    }
                }

                if (geomChanged) {
                    impl_geomChanged();
                }

                //
                // Note that the styles of a child do not affect the parent or
                // its siblings. Thus, it is only necessary to reapply css to
                // the Node just added and not to this parent and all of its
                // children. So the following call to impl_reapplyCSS was moved
                // to Node.parentProperty. The original comment and code were
                // purposely left here as documentation should there be any
                // question about how the code used to work and why the change
                // was made.
                //
                // if children have changed then I need to reapply
                // CSS from this node on down
//                impl_reapplyCSS();
                //

                // request layout if a Group subclass has overridden doLayout OR
                // if one of the new children needs layout, in which case need to ensure
                // the needsLayout flag is set all the way to the root so the next layout
                // pass will reach the child.
                if (relayout) {
                    requestLayout();
                }
            }

            // Note the starting index at which we need to update the
            // PGGroup on the next update, and mark the children dirty
            c.reset();
            c.next();
            if (startIdx > c.getFrom()) {
                startIdx = c.getFrom();
            }

            impl_markDirty(DirtyBits.PARENT_CHILDREN);
        }

        private String constructExceptionMessage(
                String cause, Node offendingNode) {
            final StringBuilder sb = new StringBuilder("Children: ");
            sb.append(cause);
            sb.append(": parent = ").append(Parent.this);
            if (offendingNode != null) {
                sb.append(", node = ").append(offendingNode);
            }

            return sb.toString();
        }
    };

    /**
     * A constant reference to an unmodifiable view of the children, such that every time
     * we ask for an unmodifiable list of children, we don't actually create a new
     * collection and return it. The memory overhead is pretty lightweight compared
     * to all the garbage we would otherwise generate.
     */
    private final ObservableList<Node> unmodifiableChildren =
            FXCollections.unmodifiableObservableList(children);

    /**
     * A cached reference to the unmodifiable managed children of this Parent. This is
     * created whenever first asked for, and thrown away whenever children are added
     * or removed or when their managed state changes. This could be written
     * differently, such that this list is essentially a filtered copy of the
     * main children, but that additional overhead might not be worth it.
     */
    private List<Node> unmodifiableManagedChildren = null;

    /**
     * Gets the list of children of this {@code Parent}.
     *
     * <p>
     * See the class documentation for {@link Node} for scene graph structure
     * restrictions on setting a {@link Parent}'s children list.
     * If these restrictions are violated by a change to the list of children,
     * the change is ignored and the previous value of the children list is
     * restored. An {@link IllegalArgumentException} is thrown in this case.
     *
     * <p>
     * If this {@link Parent} node is attached to a {@link Scene}, then its
     * list of children must only be modified on the JavaFX Application Thread.
     * An {@link IllegalStateException} is thrown if this restriction is
     * violated.
     *
     * <p>
     * Note to subclasses: if you override this method, you must return from
     * your implementation the result of calling this super method. The actual
     * list instance returned from any getChildren() implementation must be
     * the list owned and managed by this Parent. The only typical purpose
     * for overriding this method is to promote the method to be public.
     *
     * @return the list of children of this {@code Parent}.
     */
    protected ObservableList<Node> getChildren() {
        return children;
    }

    /**
     * Gets the list of children of this {@code Parent} as a read-only
     * list.
     *
     * @return read-only access to this parent's children ObservableList
     */
    @ReturnsUnmodifiableCollection
    public ObservableList<Node> getChildrenUnmodifiable() {
        return unmodifiableChildren;
    }

    /**
     * Gets the list of all managed children of this {@code Parent}.
     *
     * @param <E> the type of the children nodes
     * @return list of all managed children in this parent
     */
    @ReturnsUnmodifiableCollection
    protected <E extends Node> List<E> getManagedChildren() {
        if (unmodifiableManagedChildren == null) {
            unmodifiableManagedChildren = new ArrayList<Node>();
            for (int i=0, max=children.size(); i<max; i++) {
                Node e = children.get(i);
                if (e.isManaged()) {
                    unmodifiableManagedChildren.add(e);
                }
            }
        }
        return (List<E>)unmodifiableManagedChildren;
    }

    /**
     * Called by Node whenever its managed state may have changed, this
     * method will cause the view of managed children to be updated
     * such that it properly includes or excludes this child.
     */
    final void managedChildChanged() {
        requestLayout();
        unmodifiableManagedChildren = null;
    }

    // implementation of Node.toFront function
    final void impl_toFront(Node node) {
        if (Utils.assertionEnabled()) {
            if (!childSet.contains(node)) {
                throw new java.lang.AssertionError(
                        "specified node is not in the list of children");
            }
        }

        if (children.get(children.size() - 1) != node) {
            childrenTriggerPermutation = true;
            try {
                children.remove(node);
                children.add(node);
            } finally {
                childrenTriggerPermutation = false;
            }
        }
    }

    // implementation of Node.toBack function
    final void impl_toBack(Node node) {
        if (Utils.assertionEnabled()) {
            if (!childSet.contains(node)) {
                throw new java.lang.AssertionError(
                        "specified node is not in the list of children");
            }
        }

        if (children.get(0) != node) {
            childrenTriggerPermutation = true;
            try {
                children.remove(node);
                children.add(0, node);
            } finally {
                childrenTriggerPermutation = false;
            }
        }
    }

    @Override void sceneChanged(final Scene old) {
        // Give all of the children the new scene
        final Scene scene = getScene();
        for (int i=0, max=children.size(); i<max; i++) {
            children.get(i).setScene(scene);
        }

        // If this node was in the old scene's dirty layout
        // list, then remove it from that list so that it is
        // not processed on the next pulse
        final boolean awaitingLayout = isNeedsLayout();
        if (awaitingLayout && old != null) {
            old.removeFromDirtyLayoutList(this);
        }

        sceneRoot = scene != null && scene.getRoot() == this;
        layoutRoot = !isManaged() || sceneRoot;

        // If this node is dirty and the new scene is not null
        // then add this node to the new scene's dirty list
        if (scene != null && awaitingLayout && layoutRoot) {
            scene.addToDirtyLayoutList(this);
        }
    }

    @Override
    void setDerivedDepthTest(boolean value) {
        super.setDerivedDepthTest(value);

        for (int i=0, max=children.size(); i<max; i++) {
            final Node node = children.get(i);
            node.computeDerivedDepthTest();
        }
    }

    /**
     * @treatAsPrivate implementation detail
     * @deprecated This is an internal API that is not intended for use and will be removed in the next version
     */
    @Deprecated
    @Override protected Node impl_pickNodeLocal(double localX, double localY) {
        if (containsBounds(localX, localY)) {
            for (int i = children.size()-1; i >= 0; i--) {
                Node picked = children.get(i).impl_pickNode(localX, localY);
                if (picked != null) {
                    return picked;
                }
            }
            if (isPickOnBounds()) {
                return this;
            }
        }
        return null;
    }

    /**
     * @treatAsPrivate implementation detail
     * @deprecated This is an internal API that is not intended for use and will be removed in the next version
     */
    @Deprecated
    @Override protected Node impl_pickNodeLocal(PickRay pickRay) {
        for (int i = children.size()-1; i >= 0; i--) {
            Node picked = children.get(i).impl_pickNode(pickRay);

            if (picked != null) {
                return picked;
            }
        }
        return null;
    }

    @Override boolean isConnected() {
        return super.isConnected() || sceneRoot;
    }

    @Override public Node lookup(String selector) {
        Node n = super.lookup(selector);
        if (n == null) {
            for (int i=0, max=children.size(); i<max; i++) {
                final Node node = children.get(i);
                n = node.lookup(selector);
                if (n != null) return n;
            }
        }
        return n;
    }

    /**
     * Please Note: This method should never create the results set,
     * let the Node class implementation do this!
     */
    @Override List<Node> lookupAll(Selector selector, List<Node> results) {
        results = super.lookupAll(selector, results);
        for (int i=0, max=children.size(); i<max; i++) {
            final Node node = children.get(i);
            results = node.lookupAll(selector, results);
        }
        return results;
    }

    /** @treatAsPrivate implementation detail */
    private javafx.beans.property.ObjectProperty<TraversalEngine> impl_traversalEngine;

    /**
     * @treatAsPrivate implementation detail
     * @deprecated This is an internal API that is not intended for use and will be removed in the next version
     */
    // SB-dependency: RT-21209 has been filed to track this
    @Deprecated
    public final void setImpl_traversalEngine(TraversalEngine value) {
        impl_traversalEngineProperty().set(value);
    }

    /**
     * @treatAsPrivate implementation detail
     * @deprecated This is an internal API that is not intended for use and will be removed in the next version
     */
    @Deprecated
    public final TraversalEngine getImpl_traversalEngine() {
        return impl_traversalEngine == null ? null : impl_traversalEngine.get();
    }

    /**
     * @treatAsPrivate implementation detail
     * @deprecated This is an internal API that is not intended for use and will be removed in the next version
     */
    @Deprecated
    public final ObjectProperty<TraversalEngine> impl_traversalEngineProperty() {
        if (impl_traversalEngine == null) {
            impl_traversalEngine =
                    new SimpleObjectProperty<TraversalEngine>(
                            this, "impl_traversalEngine");
        }
        return impl_traversalEngine;
    }

    /***********************************************************************
     *                               Layout                                *
     *                                                                     *
     *  Functions and variables related to the layout scheme used by       *
     *  JavaFX. Includes both public and private API.                      *
     *                                                                     *
     **********************************************************************/
    /**
     * Indicates that this Node and its subnodes requires a layout pass on
     * the next pulse.
     */
    private ReadOnlyBooleanWrapper needsLayout = new ReadOnlyBooleanWrapper(this, "needsLayout", true);

    protected final void setNeedsLayout(boolean value) {
        needsLayout.set(value);
    }

    public final boolean isNeedsLayout() {
        return needsLayout.get();
    }

    public final ReadOnlyBooleanProperty needsLayoutProperty() {
        return needsLayout.getReadOnlyProperty();
    }

    /**
     * This package levelis used only by Node. It is set to true while
     * the layout() function is processing and set to false on the conclusion.
     * It is used by the Node to decide whether to perform CSS updates
     * synchronously or asynchronously.
     */
    boolean performingLayout = false;

    private boolean sizeCacheClear = true;
    private double prefWidthCache = -1;
    private double prefHeightCache = -1;
    private double minWidthCache = -1;
    private double minHeightCache = -1;

    /**
     * Requests a layout pass to be performed before the next scene is
     * rendered. This is batched up asynchronously to happen once per
     * "pulse", or frame of animation.
     * <p>
     * If this parent is either a layout root or unmanaged, then it will be
     * added directly to the scene's dirty layout list, otherwise requestLayout
     * will be invoked on its parent.
     */
    public void requestLayout() {
        if (!isNeedsLayout()) {
            prefWidthCache = -1;
            prefHeightCache = -1;
            minWidthCache = -1;
            minHeightCache = -1;
            PlatformLogger logger = Logging.getLayoutLogger();
            if (logger.isLoggable(PlatformLogger.FINER)) {
                logger.finer(this.toString());
            }

            setNeedsLayout(true);
            if (layoutRoot) {
                final Scene scene = getScene();
                if (scene != null) {
                    if (logger.isLoggable(PlatformLogger.FINER)) {
                        logger.finer(this.toString()+" layoutRoot added to scene dirty layout list");
                    }
                    scene.addToDirtyLayoutList(this);
                }
            } else {
                final Parent parent = getParent();
                if (parent != null) {
                    parent.requestLayout();
                }
            }
        } else {
            clearSizeCache();
        }
    }

    void clearSizeCache() {
        if (sizeCacheClear) {
            return;
        }
        sizeCacheClear = true;
        prefWidthCache = -1;
        prefHeightCache = -1;
        minWidthCache = -1;
        minHeightCache = -1;
        if (!layoutRoot) {
            final Parent parent = getParent();
            if (parent != null) {
                parent.clearSizeCache();
            }
        }
    }

    @Override public double prefWidth(double height) {
        if (height == -1) {
            if (prefWidthCache == -1) {
                prefWidthCache = computePrefWidth(-1);
                sizeCacheClear = false;
            }
            return prefWidthCache;
        } else {
            return computePrefWidth(height);
        }
    }

    @Override public double prefHeight(double width) {
        if (width == -1) {
            if (prefHeightCache == -1) {
                prefHeightCache = computePrefHeight(-1);
                sizeCacheClear = false;
            }
            return prefHeightCache;
        } else {
            return computePrefHeight(width);
        }
    }

    @Override public double minWidth(double height) {
        if (height == -1) {
            if (minWidthCache == -1) {
                minWidthCache = computeMinWidth(-1);
                sizeCacheClear = false;
            }
            return minWidthCache;
        } else {
            return computeMinWidth(height);
        }
    }

    @Override public double minHeight(double width) {
        if (width == -1) {
            if (minHeightCache == -1) {
                minHeightCache = computeMinHeight(-1);
                sizeCacheClear = false;
            }
            return minHeightCache;
        } else {
            return computeMinHeight(width);
        }
    }

    // PENDING_DOC_REVIEW
    /**
     * Calculates the preferred width of this {@code Parent}. The default
     * implementation calculates this width as the width of the area occupied
     * by its managed children when they are positioned at their
     * current positions at their preferred widths.
     *
     * @param height the height that should be used if preferred width depends
     *      on it
     * @return the calculated preferred width
     */
    protected double computePrefWidth(double height) {
        double minX = 0;
        double maxX = 0;
        for (int i=0, max=children.size(); i<max; i++) {
            Node node = children.get(i);
            if (node.isManaged()) {
                final double x = node.getLayoutBounds().getMinX() + node.getLayoutX();
                minX = Math.min(minX, x);
                maxX = Math.max(maxX, x + node.prefWidth(-1));
            }
        }
        return maxX - minX;
    }

    // PENDING_DOC_REVIEW
    /**
     * Calculates the preferred height of this {@code Parent}. The default
     * implementation calculates this height as the height of the area occupied
     * by its managed children when they are positioned at their current
     * positions at their preferred heights.
     *
     * @param width the width that should be used if preferred height depends
     *      on it
     * @return the calculated preferred height
     */
    protected double computePrefHeight(double width) {
        double minY = 0;
        double maxY = 0;
        for (int i=0, max=children.size(); i<max; i++) {
            Node node = children.get(i);
            if (node.isManaged()) {
                final double y = node.getLayoutBounds().getMinY() + node.getLayoutY();
                minY = Math.min(minY, y);
                maxY = Math.max(maxY, y + node.prefHeight(-1));
            }
        }
        return maxY - minY;
    }

    /**
     * Calculates the minimum width of this {@code Parent}. The default
     * implementation simply returns the pref width.
     *
     * @param height the height that should be used if min width depends
     *      on it
     * @return the calculated min width
     */
    protected double computeMinWidth(double height) {
        return prefWidth(height);
    }

    // PENDING_DOC_REVIEW
    /**
     * Calculates the min height of this {@code Parent}. The default
     * implementation simply returns the pref height;
     *
     * @param width the width that should be used if min height depends
     *      on it
     * @return the calculated min height
     */
    protected double computeMinHeight(double width) {
        return prefHeight(width);
    }

    /**
     * Calculates the baseline offset based on the first managed child. If there
     * is no such child, returns {@link Node#getBaselineOffset()}.
     *
     * @return baseline offset
     */
    @Override public double getBaselineOffset() {
        for (int i=0, max=children.size(); i<max; i++) {
            final Node child = children.get(i);
            if (child.isManaged()) {
                return child.getLayoutBounds().getMinY() + child.getLayoutY() + child.getBaselineOffset();
            }
        }
        return super.getBaselineOffset();
    }

    /**
     * Executes a top-down layout pass on the scene graph under this parent.
     */
    public final void layout() {
        if (isNeedsLayout()) {
            performingLayout = true;

            PlatformLogger logger = Logging.getLayoutLogger();
            if (logger.isLoggable(PlatformLogger.FINE)) {
                logger.fine(this+" size: "+
                        getLayoutBounds().getWidth()+" x "+getLayoutBounds().getHeight());
            }

            // layout the children in this parent.
            layoutChildren();
            // clear flag before recursing down so requestLayout calls arn't swallowed
            setNeedsLayout(false);

            // Perform layout on each child, hoping it has random access performance!
            for (int i=0, max=children.size(); i<max; i++) {
                final Node child = children.get(i);
                if (child instanceof Parent) {
                    ((Parent) child).layout();
                }
            }
            performingLayout = false;
        }
    }

    /**
     * Invoked during the layout pass to layout the children in this
     * {@code Parent}. By default it will only set the size of managed,
     * resizable content to their preferred sizes and does not do any node
     * positioning.
     * <p>
     * Subclasses should override this function to layout content as needed.
     */
    protected void layoutChildren() {
        for (int i=0, max=children.size(); i<max; i++) {
            final Node node = children.get(i);
            if (node.isResizable() && node.isManaged()) {
                node.autosize();
            }
        }
    }

    /**
     * This field is managed by the Scene, and set on any node which is the
     * root of a Scene.
     */
    private boolean sceneRoot = false;

    /**
     * Keeps track of whether this node is a layout root. This is updated
     * whenever the sceneRoot field changes, or whenever the managed
     * property changes.
     */
    private boolean layoutRoot = false;
    @Override final void notifyManagedChanged() {
        layoutRoot = !isManaged() || sceneRoot;
    }

    /***********************************************************************
     *                                                                     *
     *                         Stylesheet Handling                         *
     *                                                                     *
     **********************************************************************/

    
    /**
     * A ObservableList of string URLs linking to the stylesheets to use with this scene's
     * contents. For additional information about using CSS with the
     * scene graph, see the <a href="doc-files/cssref.html">CSS Reference
     * Guide</a>.
     */
    private final ObservableList<String> stylesheets = new TrackableObservableList<String>() {
        @Override
        protected void onChanged(Change<String> c) {
            final Scene scene = getScene();
            if (scene != null) {

                StyleManager sm = getStyleManager();
                if (sm != null) sm.stylesheetsChanged(c);
                
                // RT-9784 - if stylesheet is removed, reset styled properties to 
                // their initial value.
                while(c.next()) {
                    if (c.wasRemoved() == false) continue;
                    impl_cssResetInitialValues();
                    break; // no point in resetting more than once...
                }
                
                impl_reapplyCSS();
            }
        }
    };

    /**
     * Gets an observable list of string URLs linking to the stylesheets to use 
     * with this Parent's contents. For additional information about using CSS 
     * with the scene graph, see the <a href="doc-files/cssref.html">CSS Reference
     * Guide</a>.
     *
     * @return the list of stylesheets to use with this Parent
     */
    public final ObservableList<String> getStylesheets() { return stylesheets; }
    
    private StyleManager styleManager;
    private StyleManager getStyleManager() {
        
        final Scene scene = getScene();
        final boolean hasStylesheets = (getStylesheets().isEmpty() == false);
        
        if (hasStylesheets == false || scene == null) {
            
            styleManager = null;
            
        } else if (styleManager == null) {            
            
            Parent parent = getParent();
            StyleManager sm = null;
            while (parent != null && (sm = parent.styleManager) == null) {
                parent = parent.getParent();
            }
            if (sm == null) sm = scene.styleManager;
            styleManager = StyleManager.createStyleManager(this, sm);
        }
        
        return styleManager;
    }
    /**
     * This method recurses up the parent chain until parent is null. As the
     * stack unwinds, if the Parent has stylesheets, they are added to the
     * list.
     * 
     * It is possible to override this method to stop the recursion. This allows
     * a Parent to have a set of stylesheets distinct from its Parent. 
     * 
     * @treatAsPrivate implementation detail
     * @deprecated This is an internal API that is not intended for use and will be removed in the next version
     */
    @Deprecated // SB-dependency: RT-21247 has been filed to track this
    public /* Do not make this final! */ List<String> impl_getAllParentStylesheets() {
        
        List<String> list = null;
        final Parent myParent = getParent();
        if (myParent != null) {

            //
            // recurse so that stylesheets of Parents closest to the root are 
            // added to the list first. The ensures that declarations for 
            // stylesheets further down the tree (closer to the leaf) have
            // a higer ordinal in the cascade.
            //
            list = myParent.impl_getAllParentStylesheets();
        }
        
        if (stylesheets != null && stylesheets.isEmpty() == false) {
            if (list == null) list = new ArrayList<String>(stylesheets.size());
            for (int n=0,nMax=stylesheets.size(); n<nMax; n++) 
                list.add(stylesheets.get(n));
        }
        
        return list;
        
    }
    
    /**
     * @treatAsPrivate implementation detail
     * @deprecated This is an internal API that is not intended for use and will be removed in the next version
     */
    @Deprecated
    @Override public void impl_processCSS(StyleManager styleManager, boolean reapply) {
        
        final StyleManager parentStyleManager = getStyleManager();
        final StyleManager relevantStyleManager = 
                parentStyleManager != null ? parentStyleManager : styleManager; 
        
        // Determine whether we will need to reapply from here on down
        boolean flag = reapply || cssFlag == CSSFlags.REAPPLY;
        // Let the super implementation handle CSS for this node
        super.impl_processCSS(relevantStyleManager, flag);
        // For each child, process CSS
        for (int i=0, max=children.size(); i<max; i++) {
<<<<<<< HEAD
            final Node kid = children.get(i);
            if (kid != null) {
                kid.impl_processCSS(relevantStyleManager, flag);
            }
=======
            children.get(i).impl_processCSS(flag);
>>>>>>> 8bc3e94d
        }
    }
    
    /**
     * @treatAsPrivate implementation detail
     * @deprecated This is an internal API that is not intended for use and will be removed in the next version
     */
    @Deprecated
    @Override public void impl_cssResetInitialValues() {
        // RT-9784
        super.impl_cssResetInitialValues();

        for (int i=0, max=children.size(); i<max; i++) {
            children.get(i).impl_cssResetInitialValues();
        }
    }
    

    /***********************************************************************
     *                               Misc                                  *
     *                                                                     *
     *  Initialization and other functions                                 *
     *                                                                     *
     **********************************************************************/


    /**
     * Constructs a new {@code Parent}.
     */
    protected Parent() { 
    }

    /**
     * @treatAsPrivate implementation detail
     * @deprecated This is an internal API that is not intended for use and will be removed in the next version
     */
    @Deprecated
    protected @Override PGNode impl_createPGNode() {
        return Toolkit.getToolkit().createPGGroup();
    }

    PGGroup getPGGroup() {
        return ((PGGroup) impl_getPGNode());
    }


    /***************************************************************************
     *                                                                         *
     *                         Bounds Computations                             *
     *                                                                         *
     *  This code originated in GroupBoundsHelper (part of javafx-sg-common)   *
     *  but has been ported here to the FX side since we cannot rely on the PG *
     *  side for computing the bounds (due to the decoupling of the two        *
     *  scenegraphs for threading and other purposes).                         *
     *                                                                         *
     *  Unfortunately, we cannot simply reuse GroupBoundsHelper without some  *
     *  major (and hacky) modification due to the fact that GroupBoundsHelper  *
     *  relies on PG state and we need to do similar things here that rely on  *
     *  core scenegraph state. Unfortunately, that means we made a port.       *
     *                                                                         *
     **************************************************************************/

    private BaseBounds tmp = new RectBounds();

    /**
     * The cached bounds for the Group. If the cachedBounds are invalid
     * then we have no history of what the bounds are, or were.
     */
    private BaseBounds cachedBounds = new RectBounds();

    /**
     * Indicates that the cachedBounds is invalid (or old) and need to be recomputed.
     * If cachedBoundsInvalid is true and dirtyChildrenCount is non-zero,
     * then when we recompute the cachedBounds we can consider the
     * values in cachedBounds to represent the last valid bounds for the group.
     * This is useful for several fast paths.
     */
    private boolean cachedBoundsInvalid;

    /**
     * The number of dirty children which bounds haven't been incorporated
     * into the cached bounds yet. Can be used even when dirtyChildren is null.
     */
    private int dirtyChildrenCount;

    /**
     * This set is used to track all of the children of this group which are
     * dirty. It is only used in cases where the number of children is > some
     * value (currently 10). For very wide trees, this can provide a very
     * important speed boost. For the sake of memory consumption, this is
     * null unless the number of children ever crosses the threshold where
     * it will be activated.
     */
    private ArrayList<Node> dirtyChildren;

    private Node top;
    private Node left;
    private Node bottom;
    private Node right;
    private Node near;
    private Node far;

    /**
     * @treatAsPrivate implementation detail
     * @deprecated This is an internal API that is not intended for use and will be removed in the next version
     */
    @Deprecated
    @Override public BaseBounds impl_computeGeomBounds(BaseBounds bounds, BaseTransform tx) {
        // If we have no children, our bounds are invalid
        if (children.isEmpty()) {
            return bounds.makeEmpty();
        }

        if (tx.isTranslateOrIdentity()) {
            // this is a transform which is only doing translations, or nothing
            // at all (no scales, rotates, or shears)
            // so in this case we can easily use the cached bounds
            if (cachedBoundsInvalid) {
                recomputeBounds();

                if (dirtyChildren != null) {
                    dirtyChildren.clear();
                }
                cachedBoundsInvalid = false;
                dirtyChildrenCount = 0;
            }
            if (!tx.isIdentity()) {
                bounds = bounds.deriveWithNewBounds((float)(cachedBounds.getMinX() + tx.getMxt()),
                                 (float)(cachedBounds.getMinY() + tx.getMyt()),
                                 (float)(cachedBounds.getMinZ() + tx.getMzt()),
                                 (float)(cachedBounds.getMaxX() + tx.getMxt()),
                                 (float)(cachedBounds.getMaxY() + tx.getMyt()),
                                 (float)(cachedBounds.getMaxZ() + tx.getMzt()));
            } else {
                bounds = bounds.deriveWithNewBounds(cachedBounds);
            }

            return bounds;
        } else {
            // there is a scale, shear, or rotation happening, so need to
            // do the full transform!
            double minX = Double.MAX_VALUE, minY = Double.MAX_VALUE, minZ = Double.MAX_VALUE;
            double maxX = Double.MIN_VALUE, maxY = Double.MIN_VALUE, maxZ = Double.MIN_VALUE;
            boolean first = true;
            for (int i=0, max=children.size(); i<max; i++) {
                final Node node = children.get(i);
                if (node.isVisible()) {
                    bounds = node.getTransformedBounds(bounds, tx);
                    // if the bounds of the child are invalid, we don't want
                    // to use those in the remaining computations.
                    if (bounds.isEmpty()) continue;
                    if (first) {
                        minX = bounds.getMinX();
                        minY = bounds.getMinY();
                        minZ = bounds.getMinZ();
                        maxX = bounds.getMaxX();
                        maxY = bounds.getMaxY();
                        maxZ = bounds.getMaxZ();
                        first = false;
                    } else {
                        minX = Math.min(bounds.getMinX(), minX);
                        minY = Math.min(bounds.getMinY(), minY);
                        minZ = Math.min(bounds.getMinZ(), minZ);
                        maxX = Math.max(bounds.getMaxX(), maxX);
                        maxY = Math.max(bounds.getMaxY(), maxY);
                        maxZ = Math.max(bounds.getMaxZ(), maxZ);
                    }
                }
            }
            // if "first" is still true, then we didn't have any children with
            // non-empty bounds and thus we must return an empty bounds,
            // otherwise we have non-empty bounds so go for it.
            if (first)
                bounds.makeEmpty();
            else
                bounds = bounds.deriveWithNewBounds((float)minX, (float)minY, (float)minZ,
                        (float)maxX, (float)maxY, (float)maxZ);

            return bounds;
        }
    }

    private void setChildDirty(final Node node, final boolean dirty) {
        if (node.boundsChanged == dirty) {
            return;
        }

        node.boundsChanged = dirty;
        if (dirty) {
            if (dirtyChildren != null) {
                dirtyChildren.add(node);
            }
            ++dirtyChildrenCount;
        } else {
            if (dirtyChildren != null) {
                dirtyChildren.remove(node);
            }
            --dirtyChildrenCount;
        }
    }

    private void childIncluded(final Node node) {
        // assert node.isVisible();
        cachedBoundsInvalid = true;
        setChildDirty(node, true);
    }

    // This is called when either the child is actually removed, OR IF IT IS
    // TOGGLED TO BE INVISIBLE. This is because in both cases it needs to be
    // cleared from the state which manages bounds.
    private void childExcluded(final Node node) {
        if (node == left) {
            left = null;
            cachedBoundsInvalid = true;
        }
        if (node == top) {
            top = null;
            cachedBoundsInvalid = true;
        }
        if (node == near) {
            near = null;
            cachedBoundsInvalid = true;
        }
        if (node == right) {
            right = null;
            cachedBoundsInvalid = true;
        }
        if (node == bottom) {
            bottom = null;
            cachedBoundsInvalid = true;
        }
        if (node == far) {
            far = null;
            cachedBoundsInvalid = true;
        }

        setChildDirty(node, false);
    }

    /**
     * Recomputes the bounds from scratch and saves the cached bounds.
     */
    private void recomputeBounds() {
        // fast path for case of no children
        if (children.isEmpty()) {
            cachedBounds.makeEmpty();
            return;
        }

        // fast path for case of 1 child
        if (children.size() == 1) {
            Node node = children.get(0);
            node.boundsChanged = false;
            if (node.isVisible()) {
                cachedBounds = node.getTransformedBounds(
                                        cachedBounds,
                                        BaseTransform.IDENTITY_TRANSFORM);
                top = left = bottom = right = near = far = node;
            } else {
                cachedBounds.makeEmpty();
                // no need to null edge nodes here, it was done in childExcluded
                // top = left = bottom = right = near = far = null;
            }
            return;
        }

        if ((dirtyChildrenCount == 0) ||
                !updateCachedBounds(dirtyChildren != null
                                        ? dirtyChildren : children,
                                    dirtyChildrenCount)) {
            // failed to update cached bounds, recreate them
            createCachedBounds(children);
        }
    }

    private final int LEFT_INVALID = 1;
    private final int TOP_INVALID = 1 << 1;
    private final int NEAR_INVALID = 1 << 2;
    private final int RIGHT_INVALID = 1 << 3;
    private final int BOTTOM_INVALID = 1 << 4;
    private final int FAR_INVALID = 1 << 5;

    private boolean updateCachedBounds(final List<Node> dirtyNodes,
                                       int remainingDirtyNodes) {
        // fast path for untransformed bounds calculation
        if (cachedBounds.isEmpty()) {
            createCachedBounds(dirtyNodes);
            return true;
        }

        int invalidEdges = 0;

        if ((left == null) || left.boundsChanged) {
            invalidEdges |= LEFT_INVALID;
        }
        if ((top == null) || top.boundsChanged) {
            invalidEdges |= TOP_INVALID;
        }
        if ((near == null) || near.boundsChanged) {
            invalidEdges |= NEAR_INVALID;
        }
        if ((right == null) || right.boundsChanged) {
            invalidEdges |= RIGHT_INVALID;
        }
        if ((bottom == null) || bottom.boundsChanged) {
            invalidEdges |= BOTTOM_INVALID;
        }
        if ((far == null) || far.boundsChanged) {
            invalidEdges |= FAR_INVALID;
        }

        // These indicate the bounds of the Group as computed by this
        // function
        float minX = cachedBounds.getMinX();
        float minY = cachedBounds.getMinY();
        float minZ = cachedBounds.getMinZ();
        float maxX = cachedBounds.getMaxX();
        float maxY = cachedBounds.getMaxY();
        float maxZ = cachedBounds.getMaxZ();

        // this checks the newly added nodes first, so if dirtyNodes is the
        // whole children list, we can end early
        for (int i = dirtyNodes.size() - 1; remainingDirtyNodes > 0; --i) {
            final Node node = dirtyNodes.get(i);
            if (node.boundsChanged) {
                // assert node.isVisible();
                node.boundsChanged = false;
                --remainingDirtyNodes;
                tmp = node.getTransformedBounds(
                               tmp, BaseTransform.IDENTITY_TRANSFORM);
                if (!tmp.isEmpty()) {
                    float tmpx = tmp.getMinX();
                    float tmpy = tmp.getMinY();
                    float tmpz = tmp.getMinZ();
                    float tmpx2 = tmp.getMaxX();
                    float tmpy2 = tmp.getMaxY();
                    float tmpz2 = tmp.getMaxZ();
                    
                    // If this node forms an edge, then we will set it to be the
                    // node for this edge and update the min/max values
                    if (tmpx <= minX) {
                        minX = tmpx;
                        left = node;
                        invalidEdges &= ~LEFT_INVALID;
                    }
                    if (tmpy <= minY) {
                        minY = tmpy;
                        top = node;
                        invalidEdges &= ~TOP_INVALID;
                    }
                    if (tmpz <= minZ) {
                        minZ = tmpz;
                        near = node;
                        invalidEdges &= ~NEAR_INVALID;
                    }
                    if (tmpx2 >= maxX) {
                        maxX = tmpx2;
                        right = node;
                        invalidEdges &= ~RIGHT_INVALID;
                    }
                    if (tmpy2 >= maxY) {
                        maxY = tmpy2;
                        bottom = node;
                        invalidEdges &= ~BOTTOM_INVALID;
                    }
                    if (tmpz2 >= maxZ) {
                        maxZ = tmpz2;
                        far = node;
                        invalidEdges &= ~FAR_INVALID;
                    }
                }
            }
        }

        if (invalidEdges != 0) {
            // failed to validate some edges
            return false;
        }

        cachedBounds = cachedBounds.deriveWithNewBounds(minX, minY, minZ,
                                                        maxX, maxY, maxZ);
        return true;
    }

    private void createCachedBounds(final List<Node> fromNodes) {
        // These indicate the bounds of the Group as computed by this function
        float minX, minY, minZ;
        float maxX, maxY, maxZ;

        final int nodeCount = fromNodes.size();
        int i;

        // handle first visible non-empty node
        for (i = 0; i < nodeCount; ++i) {
            final Node node = fromNodes.get(i);
            node.boundsChanged = false;
            if (node.isVisible()) {
                tmp = node.getTransformedBounds(
                               tmp, BaseTransform.IDENTITY_TRANSFORM);
                if (!tmp.isEmpty()) {
                    left = top = near = right = bottom = far = node;
                    break;
                }
            }
        }

        if (i == nodeCount) {
            left = top = near = right = bottom = far = null;
            cachedBounds.makeEmpty();
            return;
        }

        minX = tmp.getMinX();
        minY = tmp.getMinY();
        minZ = tmp.getMinZ();
        maxX = tmp.getMaxX();
        maxY = tmp.getMaxY();
        maxZ = tmp.getMaxZ();

        // handle remaining visible non-empty nodes
        for (++i; i < nodeCount; ++i) {
            final Node node = fromNodes.get(i);
            node.boundsChanged = false;
            if (node.isVisible()) {
                tmp = node.getTransformedBounds(
                               tmp, BaseTransform.IDENTITY_TRANSFORM);
                if (!tmp.isEmpty()) {
                    final float tmpx = tmp.getMinX();
                    final float tmpy = tmp.getMinY();
                    final float tmpz = tmp.getMinZ();
                    final float tmpx2 = tmp.getMaxX();
                    final float tmpy2 = tmp.getMaxY();
                    final float tmpz2 = tmp.getMaxZ();

                    if (tmpx < minX) { minX = tmpx; left = node; }
                    if (tmpy < minY) { minY = tmpy; top = node; }
                    if (tmpz < minZ) { minZ = tmpz; near = node; }
                    if (tmpx2 > maxX) { maxX = tmpx2; right = node; }
                    if (tmpy2 > maxY) { maxY = tmpy2; bottom = node; }
                    if (tmpz2 > maxZ) { maxZ = tmpz2; far = node; }
                }
            }
        }

        cachedBounds = cachedBounds.deriveWithNewBounds(minX, minY, minZ,
                                                        maxX, maxY, maxZ);
    }

    @Override void updateBounds() {
        for (int i=0, max=children.size(); i<max; i++) {
            children.get(i).updateBounds();
        }
        super.updateBounds();
    }

    /**
     * Called by Node whenever its bounds have changed.
     */
    void childBoundsChanged(Node node) {
        // assert node.isVisible();

        cachedBoundsInvalid = true;

        // mark the node such that the parent knows that the child's bounds
        // are not in sync with this parent. In this way, when the bounds
        // need to be computed, we'll come back and figure out the new bounds
        // for all the children which have boundsChanged set to true
        setChildDirty(node, true);

        // go ahead and indicate that the geom has changed for this parent,
        // even though once we figure it all out it may be that the bounds
        // have not changed
        impl_geomChanged();
    }

    /**
     * Called by node whenever the visibility of the node changes.
     */
    void childVisibilityChanged(Node node) {
        if (node.isVisible()) {
            childIncluded(node);
        } else {
            childExcluded(node);
        }

        impl_geomChanged();
    }

    /**
     * @treatAsPrivate implementation detail
     * @deprecated This is an internal API that is not intended for use and will be removed in the next version
     */
    @Deprecated
    @Override
    protected boolean impl_computeContains(double localX, double localY) {
        final Point2D tempPt = TempState.getInstance().point;
        for (int i=0, max=children.size(); i<max; i++) {
            final Node node = children.get(i);
            tempPt.x = (float)localX;
            tempPt.y = (float)localY;
            try {
                node.parentToLocal(tempPt);
            } catch (NoninvertibleTransformException e) {
                continue;
            }
            if (node.contains(tempPt.x, tempPt.y)) {
                return true;
            }
        }
        return false;
    }

    /**
     * @treatAsPrivate implementation detail
     * @deprecated This is an internal API that is not intended for use and will be removed in the next version
     */
    @Deprecated
    public Object impl_processMXNode(MXNodeAlgorithm alg, MXNodeAlgorithmContext ctx) {
        return alg.processContainerNode(this, ctx);
    }
}<|MERGE_RESOLUTION|>--- conflicted
+++ resolved
@@ -1173,14 +1173,7 @@
         super.impl_processCSS(relevantStyleManager, flag);
         // For each child, process CSS
         for (int i=0, max=children.size(); i<max; i++) {
-<<<<<<< HEAD
-            final Node kid = children.get(i);
-            if (kid != null) {
-                kid.impl_processCSS(relevantStyleManager, flag);
-            }
-=======
-            children.get(i).impl_processCSS(flag);
->>>>>>> 8bc3e94d
+            children.get(i).impl_processCSS(relevantStyleManager, flag);
         }
     }
     
