--- conflicted
+++ resolved
@@ -1128,13 +1128,8 @@
                         fxmlLoader.location.toExternalForm(),
                         FXMLLoader.this.location.toExternalForm()));
             }
-<<<<<<< HEAD
-            fxmlLoader.setClassLoader(classLoader);
+            fxmlLoader.setClassLoader(cl);
             fxmlLoader.impl_setStaticLoad(staticLoad);
-=======
-            fxmlLoader.setClassLoader(cl);
-            fxmlLoader.setStaticLoad(staticLoad);
->>>>>>> 0106ec10
 
             Object value = fxmlLoader.load();
 
